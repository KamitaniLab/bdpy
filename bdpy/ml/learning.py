--- conflicted
+++ resolved
@@ -469,13 +469,8 @@
                 output_files = [
                     {'file_path': save_file_W, 'src': '_FastL2LiR__W', 'dst': 'W', 'sparse': True},
                     {'file_path': save_file_b, 'src': '_FastL2LiR__b', 'dst': 'b', 'sparse': False},
-<<<<<<< HEAD
                     {'file_path': save_file_S, 'src': '_FastL2LiR__S', 'dst': 'S', 'sparse': True},
                     ]
-=======
-                ]
-
->>>>>>> a245c666
             else:
                 raise NotImplementedError('BD model current supports only FastL2LiR models.')
         else:
