# coding:utf-8

import numpy as np
import PIL
import PIL.ImageDraw
import PIL.ImageFont
import matplotlib

FONT_PATH ="/usr/share/fonts/truetype/freefont/FreeSans.ttf"


def draw_group_image_set(condition_list, background_color = (255, 255, 255), 
                         image_size = (160, 160), image_margin = (1, 1, 0, 0), group_margin = (20, 0, 20, 0), max_column_size = 13, 
                         title_fontsize = 20, title_top_padding = 70, title_left_padding = 15, font_family_path = FONT_PATH,
                         id_show = False, id_fontcolor = "black", id_fontsize = 18, image_id_list = []):
    """
    condition_list : list
        Each condition is a dictionary-type object that contains the following information:
        ```
            condition = {
                "title" : string, # Title name
                "title_fontcolor" :  string or list,   # HTML color name or RGB value list 
                "image_filepath_list": list, # Loading image filepath list 
            }
        ```
    background_color : list or tuple
        RGB value list like [Red, Green, Blue].
    image_size: list or tuple
        The image size like [Height, Width].
    image_margin: list or tuple
        The margin of an image like [Top, Right, Bottom, Left].
    group_margin : list or tuple
        The margin of the multiple row images as [Top, Right, Bottom, Left].
    max_column_size : int
        Maximum number of images arranged horizontally.
    title_fontsize : int
        The font size of titles.
    title_top_padding : 
        Top margin of the title letter.
    title_left_padding : 
        Left margin of the title letter.
    font_family_path : string or None
        Font file path.
    id_show : bool
        Specifying whether to display id name.
    id_fontcolor : list or tuple
        Font color of id name.
    id_fontsize : int
        Font size of id name.
    image_id_list : list
        List of id names.
        This list is required when `id_show` is True.
    """

    #------------------------------------
    # Setting
    #------------------------------------
    total_image_size = len(condition_list[0]["image_filepath_list"])
    column_size = np.min([max_column_size, total_image_size]) 

    # create canvas
    turn_num = int(np.ceil(total_image_size / float(column_size)))
    nImg_row = len(condition_list) * turn_num 
    nImg_col = 1 + column_size # 1 means title column 
    size_x = (image_size[0] + image_margin[0] + image_margin[2]) * nImg_row + (group_margin[0] + group_margin[2]) * turn_num
    size_y = (image_size[1] + image_margin[1] + image_margin[3]) * nImg_col + (group_margin[1] + group_margin[3])
    image = np.ones([size_x, size_y, 3])
    for bi, bc in enumerate(background_color):
        image[:, :, bi] = bc

    #------------------------------------
    # Draw image
    #------------------------------------
    for cind, condition in enumerate(condition_list):
        title = condition['title']
        image_filepath_list = condition['image_filepath_list']

        for tind in range(total_image_size):
            # Load image
            image_filepath = image_filepath_list[tind]
            if image_filepath is None:
                continue;
<<<<<<< HEAD
            if type(image_filepath).__module__ == "numpy":
                # convert PIL module from numpy
                image_obj = PIL.Image.fromarray(image_filepath)
            else:
                image_obj = PIL.Image.open(image_filepath)
=======
            image_obj = PIL.Image.open(image_filepath)
            image_obj = image_obj.convert("RGB")
>>>>>>> 54b0afe1
            image_obj = image_obj.resize((image_size[0], image_size[1]), PIL.Image.LANCZOS)

            # Calc image position
            row_index = cind + (tind // column_size) * len(condition_list) 
            column_index = 1 + tind % column_size
            turn_index = tind // column_size       
            x = image_margin[0] + group_margin[0] + row_index * (image_size[0] + image_margin[0] + image_margin[2])
            x += turn_index * (group_margin[0] + group_margin[2])
            y = image_margin[3] + group_margin[3] + column_index * (image_size[1] + image_margin[1] + image_margin[3]) 
            image[ x:(x+image_size[0]), y:(y+image_size[1]), : ] = np.array(image_obj)[:,:,:]

    #------------------------------------
    # Prepare for drawing text
    #------------------------------------
    # cast to unsigned int8
    image = image.astype('uint8')

    # convert ndarray to image object
    image_obj = PIL.Image.fromarray(image)
    draw = PIL.ImageDraw.Draw(image_obj)
    if font_family_path is None:
        system_fonts = matplotlib.font_manager.findSystemFonts(fontpaths=None, fontext='ttf')
        draw.font = PIL.ImageFont.truetype(font=system_fonts[0], size=title_fontsize)
    else:
        draw.font = PIL.ImageFont.truetype(font=font_family_path, size=title_fontsize)
    
    #--------- ---------------------------
    # Draw title name 
    #------------------------------------
    for cind, condition in enumerate(condition_list):
        for turn_index in range(turn_num):
            # Calc text position
            row_index = cind + turn_index * len(condition_list) 
            x = image_margin[0] + group_margin[0] + row_index * (image_size[0] + image_margin[0] + image_margin[2])
            x += turn_index * (group_margin[0] + group_margin[2])
            x += title_top_padding 
            y = title_left_padding

            # textの座標指定はxとyが逆転するので注意
            if "title_fontcolor" not in condition.keys():
                title_fontcolor = "black"
            else:
                title_fontcolor = condition["title_fontcolor"]
            draw.text([y, x], condition["title"], title_fontcolor)

    #------------------------------------
    # Draw image id name 
    # * image_id_list variables is necessary
    #------------------------------------

    if id_show:
        if font_family_path is None:
            system_fonts = matplotlib.font_manager.findSystemFonts(fontpaths=None, fontext='ttf')
            draw.font = PIL.ImageFont.truetype(font=system_fonts[0], size=id_fontsize)
        else:
            draw.font = PIL.ImageFont.truetype(font=font_family_path, size=id_fontsize)

        for tind in range(total_image_size):
            #  Calc text position
            row_index = (tind // column_size) * len(condition_list) 
            column_index = 1 + tind % column_size
            turn_index = tind // column_size            
            x = image_margin[0] + group_margin[0] + row_index * (image_size[0] + image_margin[0] + image_margin[2])
            x += turn_index * (group_margin[0] + group_margin[2])
            x -= id_fontsize
            y = image_margin[3] + group_margin[3] + column_index * (image_size[1] + image_margin[1] + image_margin[3]) 

            draw.text([y, x], image_id_list[tind], id_fontcolor)
    
            
    return image_obj<|MERGE_RESOLUTION|>--- conflicted
+++ resolved
@@ -80,16 +80,12 @@
             image_filepath = image_filepath_list[tind]
             if image_filepath is None:
                 continue;
-<<<<<<< HEAD
             if type(image_filepath).__module__ == "numpy":
                 # convert PIL module from numpy
                 image_obj = PIL.Image.fromarray(image_filepath)
             else:
                 image_obj = PIL.Image.open(image_filepath)
-=======
-            image_obj = PIL.Image.open(image_filepath)
             image_obj = image_obj.convert("RGB")
->>>>>>> 54b0afe1
             image_obj = image_obj.resize((image_size[0], image_size[1]), PIL.Image.LANCZOS)
 
             # Calc image position
