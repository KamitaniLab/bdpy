'''PyTorch module.'''

from __future__ import annotations

from typing import Iterable, List, Dict, Union, Tuple, Any, Callable, Optional
from collections import OrderedDict
import os
import warnings

import numpy as np
from PIL import Image
import torch
import torch.nn as nn

from . import models

_tensor_t = Union[np.ndarray, torch.Tensor]


class FeatureExtractor(object):
    def __init__(
            self, encoder: nn.Module, layers: Iterable[str],
            layer_mapping: Optional[Dict[str, str]] = None,
            device: str = 'cpu', detach: bool = True
    ):
        '''Feature extractor.

        Parameters
        ----------
        encoder : torch.nn.Module
            Network model we want to extract features from.
        layers : Iterable[str]
            List of layer names we want to extract features from.
        layer_mapping : Dict[str, str], optional
            Mapping from (human-readable) layer names to layer names in the model.
            If None, layers will be directly used as layer names in the model.
        device : str, optional
            Device name (default: 'cpu').
        detach : bool, optional
            If True, detach the feature activations from the computation graph
        '''

        self._encoder = encoder
        self.__layers = layers
        self.__layer_map = layer_mapping
        self.__detach = detach
        self.__device = device

        if detach:
            self._extractor = FeatureExtractorHandleDetach()
        else:
            self._extractor = FeatureExtractorHandle()

        self._encoder.to(self.__device)

        for layer in self.__layers:
            if self.__layer_map is not None:
                layer = self.__layer_map[layer]
            layer_object = models._parse_layer_name(self._encoder, layer)
            layer_object.register_forward_hook(self._extractor)

    def __call__(self, x: _tensor_t) -> Dict[str, np.ndarray] | Dict[str, torch.Tensor]:
        return self.run(x)

    def run(self, x: _tensor_t) -> Dict[str, np.ndarray] | Dict[str, torch.Tensor]:
        '''Extract feature activations from the specified layers.

        Parameters
        ----------
        x : numpy.ndarray or torch.Tensor
            Input image (numpy.ndarray or torch.Tensor).

        Returns
        -------
        features : Dict[str, Union[numpy.ndarray, torch.Tensor]]
            Feature activations from the specified layers.
            Each key is the layer name and each value is the feature activation.
        '''

        self._extractor.clear()
        if not isinstance(x, torch.Tensor):
            xt = torch.tensor(x[np.newaxis], device=self.__device)
        else:
            xt = x

        self._encoder.forward(xt)

        features: Dict[str, torch.Tensor] = {
            layer: self._extractor.outputs[i]
            for i, layer in enumerate(self.__layers)
        }
        if not self.__detach:
            return features

<<<<<<< HEAD
        return {
            k: v.cpu().detach().numpy()
            for k, v in features.items()
        }
=======
        return features
    
    def __del__(self):
        '''
        Remove forward hooks for the FeatureExtractor while keeping
        other forward hooks in the model.
        '''
        for layer in self.__layers:
            if self.__layer_map is not None:
                layer = self.__layer_map[layer]
            layer_object = models._parse_layer_name(self._encoder, layer)
            for key, hook in layer_object._forward_hooks.items():
                if hook == self._extractor:
                    del layer_object._forward_hooks[key]
>>>>>>> 6075f53d


class FeatureExtractorHandle(object):
    def __init__(self):
        self.outputs: List[torch.Tensor] = []

    def __call__(
            self,
            module: nn.Module, module_in: Any,
            module_out: torch.Tensor
    ) -> None:
        self.outputs.append(module_out)

    def clear(self):
        self.outputs = []


class FeatureExtractorHandleDetach(object):
    def __init__(self):
        self.outputs: List[torch.Tensor] = []

    def __call__(
            self,
            module: nn.Module, module_in: Any,
            module_out: torch.Tensor
    ) -> None:
        self.outputs.append(module_out.detach().clone())

    def clear(self):
        self.outputs = []


class ImageDataset(torch.utils.data.Dataset):
    '''Pytoch dataset for images.'''

    def __init__(
            self, images: List[str],
            labels: Optional[List[str]] = None,
            label_dirname: bool = False,
            resize: Optional[Tuple[int, int]] = None,
            shape: str = 'chw',
            transform: Optional[Callable[[_tensor_t], torch.Tensor]] = None,
            scale: float = 1,
            rgb_mean: Optional[List[float]] = None,
            preload: bool = False,
            preload_limit: float = np.inf
    ):
        '''
        Parameters
        ----------
        images : List[str]
            List of image file paths.
        labels : List[str], optional
            List of image labels (default: image file names).
        label_dirname : bool, optional
            Use directory names as labels if True (default: False).
        resize : None or tuple, optional
            If not None, images will be resized by the specified size.
        shape : str ({'chw', 'hwc', ...}), optional
            Specify array shape (channel, hieght, and width).
        transform : Callable[[Union[np.ndarray, torch.Tensor]], torch.Tensor], optional
            Transformers (applied after resizing, reshaping, ans scaling to [0, 1])
        scale : optional
            Image intensity is scaled to [0, scale] (default: 1).
        rgb_mean : list([r, g, b]), optional
            Image values are centered by the specified mean (after scaling) (default: None).
        preload : bool, optional
            Pre-load images (default: False).
        preload_limit : float
            Memory size limit of preloading in GiB (default: unlimited).

        Note
        ----
        - Images are converted to RGB. Alpha channels in RGBA images are ignored.
        '''

        warnings.warn(
            "dl.torch.torch.ImageDataset is deprecated. Please consider using " \
            "bdpy.dl.torch.dataset.ImageDataset instead.",
            DeprecationWarning,
            stacklevel=2
        )

        self.transform = transform
        # Custom transforms
        self.__shape = shape
        self.__resize = resize
        self.__scale = scale
        self.__rgb_mean = rgb_mean

        self.__data = {}
        preload_size = 0
        image_labels = []
        for i, imf in enumerate(images):
            # TODO: validate the image file
            if label_dirname:
                image_labels.append(os.path.basename(os.path.dirname(imf)))
            else:
                image_labels.append(os.path.basename(imf))
            if preload:
                data = self.__load_image(imf)
                data_size = data.size * data.itemsize
                if preload_size + data_size > preload_limit * (1024 ** 3):
                    preload = False
                    continue
                self.__data.update({i: data})
                preload_size += data_size

        self.data_path = images
        if not labels is None:
            self.labels = labels
        else:
            self.labels = image_labels
        self.n_sample = len(images)

    def __len__(self) -> int:
        return self.n_sample

    def __getitem__(self, idx: int) -> Tuple[torch.Tensor, str]:
        if idx in self.__data:
            data = self.__data[idx]
        else:
            data = self.__load_image(self.data_path[idx])

        if self.transform is not None:
            data = self.transform(data)
        else:
            data = torch.Tensor(data)

        label = self.labels[idx]

        return data, label

    def __load_image(self, fpath: str) -> np.ndarray:
        img = Image.open(fpath)

        # CMYK, RGBA --> RGB
        if img.mode == 'CMYK':
            img = img.convert('RGB')
        if img.mode == 'RGBA':
            bg = Image.new('RGB', img.size, (255, 255, 255))
            bg.paste(img, mask=img.split()[3])
            img = bg

        data = np.asarray(img)

        # Monotone to RGB
        if data.ndim == 2:
            data = np.stack([data, data, data], axis=2)

        # Resize the image
        if not self.__resize is None:
            data = np.array(Image.fromarray(data).resize(self.__resize, resample=2))  # bicubic

        # Reshape
        s2d = {'h': 0, 'w': 1, 'c': 2}
        data = data.transpose((s2d[self.__shape[0]],
                               s2d[self.__shape[1]],
                               s2d[self.__shape[2]]))

        # Scaling to [0, scale]
        data = (data / 255.) * self.__scale

        # Centering
        if not self.__rgb_mean is None:
            data[0] -= self.__rgb_mean[0]
            data[1] -= self.__rgb_mean[1]
            data[2] -= self.__rgb_mean[2]

        return data<|MERGE_RESOLUTION|>--- conflicted
+++ resolved
@@ -92,13 +92,10 @@
         if not self.__detach:
             return features
 
-<<<<<<< HEAD
         return {
             k: v.cpu().detach().numpy()
             for k, v in features.items()
         }
-=======
-        return features
     
     def __del__(self):
         '''
@@ -112,7 +109,6 @@
             for key, hook in layer_object._forward_hooks.items():
                 if hook == self._extractor:
                     del layer_object._forward_hooks[key]
->>>>>>> 6075f53d
 
 
 class FeatureExtractorHandle(object):
